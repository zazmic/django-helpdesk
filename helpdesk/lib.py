"""
django-helpdesk - A Django powered ticket tracker for small enterprise.

(c) Copyright 2008 Jutda. All Rights Reserved. See LICENSE for details.

lib.py - Common functions (eg multipart e-mail)
"""

import logging
import mimetypes
import os

try:
    # Python 2 support
    from base64 import urlsafe_b64encode as b64encode
except ImportError:
    # Python 3 support
    from base64 import encodebytes as b64encode
try:
    # Python 2 support
    from base64 import urlsafe_b64decode as b64decode
except ImportError:
    # Python 3 support
    from base64 import decodebytes as b64decode

from django.conf import settings
from django.db.models import Q
from django.utils import six
from django.utils.encoding import smart_text
from django.utils.safestring import mark_safe

from helpdesk.models import Attachment, EmailTemplate

logger = logging.getLogger('helpdesk')


def send_templated_mail(template_name,
                        context,
                        recipients,
                        sender=None,
                        bcc=None,
                        fail_silently=False,
                        files=None):
    """
    send_templated_mail() is a wrapper around Django's e-mail routines that
    allows us to easily send multipart (text/plain & text/html) e-mails using
    templates that are stored in the database. This lets the admin provide
    both a text and a HTML template for each message.

    template_name is the slug of the template to use for this message (see
        models.EmailTemplate)

    context is a dictionary to be used when rendering the template

    recipients can be either a string, eg 'a@b.com', or a list of strings.

    sender should contain a string, eg 'My Site <me@z.com>'. If you leave it
        blank, it'll use settings.DEFAULT_FROM_EMAIL as a fallback.

    bcc is an optional list of addresses that will receive this message as a
        blind carbon copy.

    fail_silently is passed to Django's mail routine. Set to 'True' to ignore
        any errors at send time.

    files can be a list of tuples. Each tuple should be a filename to attach,
        along with the File objects to be read. files can be blank.

    """
    from django.core.mail import EmailMultiAlternatives
    from django.template import engines
    from_string = engines['django'].from_string

    from helpdesk.models import EmailTemplate
    from helpdesk.settings import HELPDESK_EMAIL_SUBJECT_TEMPLATE, \
        HELPDESK_EMAIL_FALLBACK_LOCALE

    locale = context['queue'].get('locale') or HELPDESK_EMAIL_FALLBACK_LOCALE

    try:
        t = EmailTemplate.objects.get(template_name__iexact=template_name, locale=locale)
    except EmailTemplate.DoesNotExist:
        try:
            t = EmailTemplate.objects.get(template_name__iexact=template_name, locale__isnull=True)
        except EmailTemplate.DoesNotExist:
            logger.warning('template "%s" does not exist, no mail sent', template_name)
            return  # just ignore if template doesn't exist

    subject_part = from_string(
        HELPDESK_EMAIL_SUBJECT_TEMPLATE % {
            "subject": t.subject
        }).render(context).replace('\n', '').replace('\r', '')

    footer_file = os.path.join('helpdesk', locale, 'email_text_footer.txt')

    text_part = from_string(
        "%s{%% include '%s' %%}" % (t.plain_text, footer_file)
    ).render(context)

    email_html_base_file = os.path.join('helpdesk', locale, 'email_html_base.html')
    # keep new lines in html emails
    if 'comment' in context:
        context['comment'] = mark_safe(context['comment'].replace('\r\n', '<br>'))

    html_part = from_string(
        "{%% extends '%s' %%}{%% block title %%}"
        "%s"
        "{%% endblock %%}{%% block content %%}%s{%% endblock %%}" %
        (email_html_base_file, t.heading, t.html)
    ).render(context)

    if isinstance(recipients, str):
        if recipients.find(','):
            recipients = recipients.split(',')
    elif type(recipients) != list:
        recipients = [recipients]

    msg = EmailMultiAlternatives(subject_part, text_part,
                                 sender or settings.DEFAULT_FROM_EMAIL,
                                 recipients, bcc=bcc)
    msg.attach_alternative(html_part, "text/html")

    if files:
        for filename, filefield in files:
<<<<<<< HEAD
            mime = mimetypes.guess_type(filename)
            if mime[0] is not None and mime[0] == "text/plain":
                with open(filefield.path, 'r') as file:
                    content = file.read()
                    msg.attach(filename, content)
            else:
                with open(filefield.path, 'rb') as file:
                    content = file.read()
                    msg.attach(filename, content)
=======
            if six.PY3:
                msg.attach_file(filefield.path)
            else:
                with open(filefield.path, 'rb') as attachedfile:
                    msg.attach(filename, attachedfile.read())
>>>>>>> 8f751691

    return msg.send(fail_silently)


def query_to_dict(results, descriptions):
    """
    Replacement method for cursor.dictfetchall() as that method no longer
    exists in psycopg2, and I'm guessing in other backends too.

    Converts the results of a raw SQL query into a list of dictionaries, suitable
    for use in templates etc.
    """

    output = []
    for data in results:
        row = {}
        i = 0
        for column in descriptions:
            row[column[0]] = data[i]
            i += 1

        output.append(row)
    return output


def apply_query(queryset, params):
    """
    Apply a dict-based set of filters & parameters to a queryset.

    queryset is a Django queryset, eg MyModel.objects.all() or
             MyModel.objects.filter(user=request.user)

    params is a dictionary that contains the following:
        filtering: A dict of Django ORM filters, eg:
            {'user__id__in': [1, 3, 103], 'title__contains': 'foo'}

        search_string: A freetext search string

        sorting: The name of the column to sort by
    """
    for key in params['filtering'].keys():
        filter = {key: params['filtering'][key]}
        queryset = queryset.filter(**filter)

    search = params.get('search_string', None)
    if search:
        qset = (
            Q(title__icontains=search) |
            Q(description__icontains=search) |
            Q(resolution__icontains=search) |
            Q(submitter_email__icontains=search)
        )

        queryset = queryset.filter(qset)

    sorting = params.get('sorting', None)
    if sorting:
        sortreverse = params.get('sortreverse', None)
        if sortreverse:
            sorting = "-%s" % sorting
        queryset = queryset.order_by(sorting)

    return queryset


def ticket_template_context(ticket):
    context = {}

    for field in ('title', 'created', 'modified', 'submitter_email',
                  'status', 'get_status_display', 'on_hold', 'description',
                  'resolution', 'priority', 'get_priority_display',
                  'last_escalation', 'ticket', 'ticket_for_url',
                  'get_status', 'ticket_url', 'staff_url', '_get_assigned_to'
                  ):
        attr = getattr(ticket, field, None)
        if callable(attr):
            context[field] = '%s' % attr()
        else:
            context[field] = attr
    context['assigned_to'] = context['_get_assigned_to']

    return context


def queue_template_context(queue):
    context = {}

    for field in ('title', 'slug', 'email_address', 'from_address', 'locale'):
        attr = getattr(queue, field, None)
        if callable(attr):
            context[field] = attr()
        else:
            context[field] = attr

    return context


def safe_template_context(ticket):
    """
    Return a dictionary that can be used as a template context to render
    comments and other details with ticket or queue parameters. Note that
    we don't just provide the Ticket & Queue objects to the template as
    they could reveal confidential information. Just imagine these two options:
        * {{ ticket.queue.email_box_password }}
        * {{ ticket.assigned_to.password }}

    Ouch!

    The downside to this is that if we make changes to the model, we will also
    have to update this code. Perhaps we can find a better way in the future.
    """

    context = {
        'queue': queue_template_context(ticket.queue),
        'ticket': ticket_template_context(ticket),
    }
    context['ticket']['queue'] = context['queue']

    return context


def text_is_spam(text, request):
    # Based on a blog post by 'sciyoshi':
    # http://sciyoshi.com/blog/2008/aug/27/using-akismet-djangos-new-comments-framework/
    # This will return 'True' is the given text is deemed to be spam, or
    # False if it is not spam. If it cannot be checked for some reason, we
    # assume it isn't spam.
    from django.contrib.sites.models import Site
    try:
        from helpdesk.akismet import Akismet
    except:
        return False
    try:
        site = Site.objects.get_current()
    except:
        site = Site(domain='configure-django-sites.com')

    ak = Akismet(
        blog_url='http://%s/' % site.domain,
        agent='django-helpdesk',
    )

    if hasattr(settings, 'TYPEPAD_ANTISPAM_API_KEY'):
        ak.setAPIKey(key=settings.TYPEPAD_ANTISPAM_API_KEY)
        ak.baseurl = 'api.antispam.typepad.com/1.1/'
    elif hasattr(settings, 'AKISMET_API_KEY'):
        ak.setAPIKey(key=settings.AKISMET_API_KEY)
    else:
        return False

    if ak.verify_key():
        ak_data = {
            'user_ip': request.META.get('REMOTE_ADDR', '127.0.0.1'),
            'user_agent': request.META.get('HTTP_USER_AGENT', ''),
            'referrer': request.META.get('HTTP_REFERER', ''),
            'comment_type': 'comment',
            'comment_author': '',
        }

        return ak.comment_check(smart_text(text), data=ak_data)

    return False


def process_attachments(followup, attached_files):
    max_email_attachment_size = getattr(settings, 'MAX_EMAIL_ATTACHMENT_SIZE', 512000)
    attachments = []

    for attached in attached_files:
        if attached.size:
            filename = smart_text(attached.name)
            att = Attachment(
                followup=followup,
                file=attached,
                filename=filename,
                mime_type=attached.content_type or
                mimetypes.guess_type(filename, strict=False)[0] or
                'application/octet-stream',
                size=attached.size,
            )
            att.save()

            if attached.size < max_email_attachment_size:
                # Only files smaller than 512kb (or as defined in
                # settings.MAX_EMAIL_ATTACHMENT_SIZE) are sent via email.
                attachments.append([filename, att.file])

    return attachments<|MERGE_RESOLUTION|>--- conflicted
+++ resolved
@@ -122,23 +122,18 @@
 
     if files:
         for filename, filefield in files:
-<<<<<<< HEAD
             mime = mimetypes.guess_type(filename)
             if mime[0] is not None and mime[0] == "text/plain":
-                with open(filefield.path, 'r') as file:
-                    content = file.read()
+                with open(filefield.path, 'r') as attachedfile:
+                    content = attachedfile.read()
                     msg.attach(filename, content)
             else:
-                with open(filefield.path, 'rb') as file:
-                    content = file.read()
-                    msg.attach(filename, content)
-=======
-            if six.PY3:
-                msg.attach_file(filefield.path)
-            else:
-                with open(filefield.path, 'rb') as attachedfile:
-                    msg.attach(filename, attachedfile.read())
->>>>>>> 8f751691
+                if six.PY3:
+                    msg.attach_file(filefield.path)
+                else:
+                    with open(filefield.path, 'rb') as attachedfile:
+                        content = attachedfile.read()
+                        msg.attach(filename, content)
 
     return msg.send(fail_silently)
 
