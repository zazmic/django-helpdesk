"""
django-helpdesk - A Django powered ticket tracker for small enterprise.

(c) Copyright 2008 Jutda. All Rights Reserved. See LICENSE for details.

views/public.py - All public facing views, eg non-staff (no authentication
                  required) views.
"""
from django.core.exceptions import ObjectDoesNotExist
from django.core.urlresolvers import reverse
from django.http import HttpResponseRedirect
from django.shortcuts import render
from django.utils.http import urlquote
from django.utils.translation import ugettext as _

from helpdesk import settings as helpdesk_settings
from helpdesk.decorators import protect_view, is_helpdesk_staff
from helpdesk.forms import PublicTicketForm
from helpdesk.lib import text_is_spam
from helpdesk.models import Ticket, Queue, UserSettings, KBCategory


@protect_view
def homepage(request):
<<<<<<< HEAD
    if not request.user.is_authenticated() and helpdesk_settings.HELPDESK_REDIRECT_TO_LOGIN_BY_DEFAULT:
        return HttpResponseRedirect(reverse('login'))

    if is_helpdesk_staff(request.user) or \
            (request.user.is_authenticated() and
=======
    if request.user.is_staff or \
            (request.user.is_authenticated and
>>>>>>> 5112f0df
             helpdesk_settings.HELPDESK_ALLOW_NON_STAFF_TICKET_UPDATE):
        try:
            if request.user.usersettings_helpdesk.settings.get('login_view_ticketlist', False):
                return HttpResponseRedirect(reverse('helpdesk:list'))
            else:
                return HttpResponseRedirect(reverse('helpdesk:dashboard'))
        except UserSettings.DoesNotExist:
            return HttpResponseRedirect(reverse('helpdesk:dashboard'))

    if request.method == 'POST':
        form = PublicTicketForm(request.POST, request.FILES)
        form.fields['queue'].choices = [('', '--------')] + [
            (q.id, q.title) for q in Queue.objects.filter(allow_public_submission=True)]
        if form.is_valid():
            if text_is_spam(form.cleaned_data['body'], request):
                # This submission is spam. Let's not save it.
                return render(request, template_name='helpdesk/public_spam.html')
            else:
                ticket = form.save()
                try:
                    return HttpResponseRedirect('%s?ticket=%s&email=%s' % (
                        reverse('helpdesk:public_view'),
                        ticket.ticket_for_url,
                        urlquote(ticket.submitter_email))
                    )
                except ValueError:
                    # if someone enters a non-int string for the ticket
                    return HttpResponseRedirect(reverse('helpdesk:home'))
    else:
        try:
            queue = Queue.objects.get(slug=request.GET.get('queue', None))
        except Queue.DoesNotExist:
            queue = None
        initial_data = {}
        if queue:
            initial_data['queue'] = queue.id

        if request.user.is_authenticated and request.user.email:
            initial_data['submitter_email'] = request.user.email

        form = PublicTicketForm(initial=initial_data)
        form.fields['queue'].choices = [('', '--------')] + [
            (q.id, q.title) for q in Queue.objects.filter(allow_public_submission=True)]

    knowledgebase_categories = KBCategory.objects.all()

    return render(request, 'helpdesk/public_homepage.html', {
        'form': form,
        'helpdesk_settings': helpdesk_settings,
        'kb_categories': knowledgebase_categories
    })


@protect_view
def view_ticket(request):
    ticket_req = request.GET.get('ticket', None)
    email = request.GET.get('email', None)

    if ticket_req and email:
        queue, ticket_id = Ticket.queue_and_id_from_query(ticket_req)
        try:
            ticket = Ticket.objects.get(id=ticket_id, submitter_email__iexact=email)
        except ObjectDoesNotExist:
            error_message = _('Invalid ticket ID or e-mail address. Please try again.')
        else:
            if is_helpdesk_staff(request.user):
                redirect_url = reverse('helpdesk:view', args=[ticket_id])
                if 'close' in request.GET:
                    redirect_url += '?close'
                return HttpResponseRedirect(redirect_url)

            if 'close' in request.GET and ticket.status == Ticket.RESOLVED_STATUS:
                from helpdesk.views.staff import update_ticket
                # Trick the update_ticket() view into thinking it's being called with
                # a valid POST.
                request.POST = {
                    'new_status': Ticket.CLOSED_STATUS,
                    'public': 1,
                    'title': ticket.title,
                    'comment': _('Submitter accepted resolution and closed ticket'),
                }
                if ticket.assigned_to:
                    request.POST['owner'] = ticket.assigned_to.id
                request.GET = {}

                return update_ticket(request, ticket_id, public=True)

            # redirect user back to this ticket if possible.
            redirect_url = ''
            if helpdesk_settings.HELPDESK_NAVIGATION_ENABLED:
                redirect_url = reverse('helpdesk:view', args=[ticket_id])

            return render(request, 'helpdesk/public_view_ticket.html', {
                'ticket': ticket,
                'helpdesk_settings': helpdesk_settings,
                'next': redirect_url,
            })
    elif ticket_req is None and email is None:
        error_message = None
    else:
        error_message = _('Missing ticket ID or e-mail address. Please try again.')

    return render(request, 'helpdesk/public_view_form.html', {
        'ticket': False,
        'email': email,
        'error_message': error_message,
        'helpdesk_settings': helpdesk_settings,
    })


def change_language(request):
    return_to = ''
    if 'return_to' in request.GET:
        return_to = request.GET['return_to']

    return render(request, 'helpdesk/public_change_language.html', {'next': return_to})<|MERGE_RESOLUTION|>--- conflicted
+++ resolved
@@ -22,16 +22,11 @@
 
 @protect_view
 def homepage(request):
-<<<<<<< HEAD
-    if not request.user.is_authenticated() and helpdesk_settings.HELPDESK_REDIRECT_TO_LOGIN_BY_DEFAULT:
+    if not request.user.is_authenticated and helpdesk_settings.HELPDESK_REDIRECT_TO_LOGIN_BY_DEFAULT:
         return HttpResponseRedirect(reverse('login'))
 
     if is_helpdesk_staff(request.user) or \
-            (request.user.is_authenticated() and
-=======
-    if request.user.is_staff or \
             (request.user.is_authenticated and
->>>>>>> 5112f0df
              helpdesk_settings.HELPDESK_ALLOW_NON_STAFF_TICKET_UPDATE):
         try:
             if request.user.usersettings_helpdesk.settings.get('login_view_ticketlist', False):
