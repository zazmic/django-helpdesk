"""
Default settings for django-helpdesk.

"""
import warnings
from django.conf import settings
from django.core.exceptions import ImproperlyConfigured


try:
    DEFAULT_USER_SETTINGS = settings.HELPDESK_DEFAULT_SETTINGS
except:
    DEFAULT_USER_SETTINGS = None

if not isinstance(DEFAULT_USER_SETTINGS, dict):
    DEFAULT_USER_SETTINGS = {
        'use_email_as_submitter': True,
        'email_on_ticket_assign': True,
        'email_on_ticket_change': True,
        'login_view_ticketlist': True,
        'tickets_per_page': 25
    }


HAS_TAG_SUPPORT = False

##########################################
# generic options - visible on all pages #
##########################################

# redirect to login page instead of the default homepage when users visits "/"?
HELPDESK_REDIRECT_TO_LOGIN_BY_DEFAULT = getattr(settings,
                                                'HELPDESK_REDIRECT_TO_LOGIN_BY_DEFAULT',
                                                False)

# raises a 404 to anon users. It's like it was invisible
HELPDESK_ANON_ACCESS_RAISES_404 = getattr(settings,
                                          'HELPDESK_ANON_ACCESS_RAISES_404',
                                          False)

# show knowledgebase links?
HELPDESK_KB_ENABLED = getattr(settings, 'HELPDESK_KB_ENABLED', True)

# show extended navigation by default, to all users, irrespective of staff status?
HELPDESK_NAVIGATION_ENABLED = getattr(settings, 'HELPDESK_NAVIGATION_ENABLED', False)

# use public CDNs to serve jquery and other javascript by default?
# otherwise, use built-in static copy
HELPDESK_USE_CDN = getattr(settings, 'HELPDESK_USE_CDN', False)

# show dropdown list of languages that ticket comments can be translated into?
HELPDESK_TRANSLATE_TICKET_COMMENTS = getattr(settings,
                                             'HELPDESK_TRANSLATE_TICKET_COMMENTS',
                                             False)

# list of languages to offer. if set to false,
# all default google translate languages will be shown.
HELPDESK_TRANSLATE_TICKET_COMMENTS_LANG = getattr(settings,
                                                  'HELPDESK_TRANSLATE_TICKET_COMMENTS_LANG',
                                                  ["en", "de", "es", "fr", "it", "ru"])

# show link to 'change password' on 'User Settings' page?
HELPDESK_SHOW_CHANGE_PASSWORD = getattr(settings, 'HELPDESK_SHOW_CHANGE_PASSWORD', False)

# allow user to override default layout for 'followups' - work in progress.
HELPDESK_FOLLOWUP_MOD = getattr(settings, 'HELPDESK_FOLLOWUP_MOD', False)

# auto-subscribe user to ticket if (s)he responds to a ticket?
HELPDESK_AUTO_SUBSCRIBE_ON_TICKET_RESPONSE = getattr(settings,
                                                     'HELPDESK_AUTO_SUBSCRIBE_ON_TICKET_RESPONSE',
                                                     False)


############################
# options for public pages #
############################

# show 'view a ticket' section on public page?
HELPDESK_VIEW_A_TICKET_PUBLIC = getattr(settings, 'HELPDESK_VIEW_A_TICKET_PUBLIC', True)

# show 'submit a ticket' section on public page?
HELPDESK_SUBMIT_A_TICKET_PUBLIC = getattr(settings, 'HELPDESK_SUBMIT_A_TICKET_PUBLIC', True)


###################################
# options for update_ticket views #
###################################

<<<<<<< HEAD
# allow non-staff users to interact with tickets?
# this will also change how 'staff_member_required'
# in staff.py will be defined.
HELPDESK_ALLOW_NON_STAFF_TICKET_UPDATE = getattr(settings,
                                                 'HELPDESK_ALLOW_NON_STAFF_TICKET_UPDATE',
                                                 False)
=======
''' options for update_ticket views '''
# allow non-staff users to interact with tickets?
# can be True/False or a callable accepting the active user and returning True if they must be considered helpdesk staff
HELPDESK_ALLOW_NON_STAFF_TICKET_UPDATE = getattr(settings, 'HELPDESK_ALLOW_NON_STAFF_TICKET_UPDATE', False)
if not (HELPDESK_ALLOW_NON_STAFF_TICKET_UPDATE in (True, False) or callable(HELPDESK_ALLOW_NON_STAFF_TICKET_UPDATE)):
    warnings.warn("HELPDESK_ALLOW_NON_STAFF_TICKET_UPDATE should be set to either True/False or a callable.", RuntimeWarning)
>>>>>>> 9c33c67d

# show edit buttons in ticket follow ups.
HELPDESK_SHOW_EDIT_BUTTON_FOLLOW_UP = getattr(settings,
                                              'HELPDESK_SHOW_EDIT_BUTTON_FOLLOW_UP',
                                              True)

# show delete buttons in ticket follow ups if user is 'superuser'
HELPDESK_SHOW_DELETE_BUTTON_SUPERUSER_FOLLOW_UP = getattr(
    settings, 'HELPDESK_SHOW_DELETE_BUTTON_SUPERUSER_FOLLOW_UP', False)

# make all updates public by default? this will hide the 'is this update public' checkbox
HELPDESK_UPDATE_PUBLIC_DEFAULT = getattr(settings, 'HELPDESK_UPDATE_PUBLIC_DEFAULT', False)

# only show staff users in ticket owner drop-downs
HELPDESK_STAFF_ONLY_TICKET_OWNERS = getattr(settings, 'HELPDESK_STAFF_ONLY_TICKET_OWNERS', False)

# only show staff users in ticket cc drop-down
HELPDESK_STAFF_ONLY_TICKET_CC = getattr(settings, 'HELPDESK_STAFF_ONLY_TICKET_CC', False)

# allow the subject to have a configurable template.
HELPDESK_EMAIL_SUBJECT_TEMPLATE = getattr(
    settings, 'HELPDESK_EMAIL_SUBJECT_TEMPLATE',
    "{{ ticket.ticket }} {{ ticket.title|safe }} %(subject)s")

# default fallback locale when queue locale not found
HELPDESK_EMAIL_FALLBACK_LOCALE = getattr(settings, 'HELPDESK_EMAIL_FALLBACK_LOCALE', 'en')


########################################
# options for staff.create_ticket view #
########################################

# hide the 'assigned to' / 'Case owner' field from the 'create_ticket' view?
HELPDESK_CREATE_TICKET_HIDE_ASSIGNED_TO = getattr(
    settings, 'HELPDESK_CREATE_TICKET_HIDE_ASSIGNED_TO', False)


#################
# email options #
#################

# default Queue email submission settings
QUEUE_EMAIL_BOX_TYPE = getattr(settings, 'QUEUE_EMAIL_BOX_TYPE', None)
QUEUE_EMAIL_BOX_SSL = getattr(settings, 'QUEUE_EMAIL_BOX_SSL', None)
QUEUE_EMAIL_BOX_HOST = getattr(settings, 'QUEUE_EMAIL_BOX_HOST', None)
QUEUE_EMAIL_BOX_USER = getattr(settings, 'QUEUE_EMAIL_BOX_USER', None)
QUEUE_EMAIL_BOX_PASSWORD = getattr(settings, 'QUEUE_EMAIL_BOX_PASSWORD', None)

# only process emails with a valid tracking ID? (throws away all other mail)
QUEUE_EMAIL_BOX_UPDATE_ONLY = getattr(settings, 'QUEUE_EMAIL_BOX_UPDATE_ONLY', False)

# only allow users to access queues that they are members of?
HELPDESK_ENABLE_PER_QUEUE_STAFF_PERMISSION = getattr(
    settings, 'HELPDESK_ENABLE_PER_QUEUE_STAFF_PERMISSION', False)<|MERGE_RESOLUTION|>--- conflicted
+++ resolved
@@ -86,21 +86,12 @@
 # options for update_ticket views #
 ###################################
 
-<<<<<<< HEAD
-# allow non-staff users to interact with tickets?
-# this will also change how 'staff_member_required'
-# in staff.py will be defined.
-HELPDESK_ALLOW_NON_STAFF_TICKET_UPDATE = getattr(settings,
-                                                 'HELPDESK_ALLOW_NON_STAFF_TICKET_UPDATE',
-                                                 False)
-=======
 ''' options for update_ticket views '''
 # allow non-staff users to interact with tickets?
 # can be True/False or a callable accepting the active user and returning True if they must be considered helpdesk staff
 HELPDESK_ALLOW_NON_STAFF_TICKET_UPDATE = getattr(settings, 'HELPDESK_ALLOW_NON_STAFF_TICKET_UPDATE', False)
 if not (HELPDESK_ALLOW_NON_STAFF_TICKET_UPDATE in (True, False) or callable(HELPDESK_ALLOW_NON_STAFF_TICKET_UPDATE)):
     warnings.warn("HELPDESK_ALLOW_NON_STAFF_TICKET_UPDATE should be set to either True/False or a callable.", RuntimeWarning)
->>>>>>> 9c33c67d
 
 # show edit buttons in ticket follow ups.
 HELPDESK_SHOW_EDIT_BUTTON_FOLLOW_UP = getattr(settings,
