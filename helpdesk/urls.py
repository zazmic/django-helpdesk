"""
django-helpdesk - A Django powered ticket tracker for small enterprise.

(c) Copyright 2008 Jutda. All Rights Reserved. See LICENSE for details.

urls.py - Mapping of URL's to our various views. Note we always used NAMED
          views for simplicity in linking later on.
"""

from django.urls import path, re_path
from django.contrib.auth.decorators import login_required
from django.contrib.auth import views as auth_views
from django.urls import include
from django.views.generic import TemplateView
from rest_framework.routers import DefaultRouter

from helpdesk.decorators import helpdesk_staff_member_required, protect_view
from helpdesk.views import feeds, staff, public, login
from helpdesk import settings as helpdesk_settings
from helpdesk.views.api import TicketViewSet

if helpdesk_settings.HELPDESK_KB_ENABLED:
    from helpdesk.views import kb

try:
    # TODO: why is it imported? due to some side-effect or by mistake?
    import helpdesk.tasks  # NOQA
except ImportError:
    pass


class DirectTemplateView(TemplateView):
    extra_context = None

    def get_context_data(self, **kwargs):
        context = super(self.__class__, self).get_context_data(**kwargs)
        if self.extra_context is not None:
            for key, value in self.extra_context.items():
                if callable(value):
                    context[key] = value()
                else:
                    context[key] = value
        return context


app_name = 'helpdesk'

base64_pattern = r'(?:[A-Za-z0-9+/]{4})*(?:[A-Za-z0-9+/]{2}==|[A-Za-z0-9+/]{3}=)?$'

urlpatterns = [
    path('dashboard/',
        staff.dashboard,
        name='dashboard'),

    path('tickets/',
        staff.ticket_list,
        name='list'),

    path('tickets/update/',
        staff.mass_update,
        name='mass_update'),

    path('tickets/merge',
        staff.merge_tickets,
        name='merge_tickets'),

    path('tickets/<int:ticket_id>/',
        staff.view_ticket,
        name='view'),

    path('tickets/<int:ticket_id>/followup_edit/<int:followup_id>/',
        staff.followup_edit,
        name='followup_edit'),

    path('tickets/<int:ticket_id>/followup_delete/<int:followup_id>/',
        staff.followup_delete,
        name='followup_delete'),

    path('tickets/<int:ticket_id>/edit/',
        staff.edit_ticket,
        name='edit'),

    path('tickets/<int:ticket_id>/update/',
        staff.update_ticket,
        name='update'),

    path('tickets/<int:ticket_id>/delete/',
        staff.delete_ticket,
        name='delete'),

    path('tickets/<int:ticket_id>/hold/',
        staff.hold_ticket,
        name='hold'),

    path('tickets/<int:ticket_id>/unhold/',
        staff.unhold_ticket,
        name='unhold'),

    path('tickets/<int:ticket_id>/cc/',
        staff.ticket_cc,
        name='ticket_cc'),

    path('tickets/<int:ticket_id>/cc/add/',
        staff.ticket_cc_add,
        name='ticket_cc_add'),

    path('tickets/<int:ticket_id>/cc/delete/<int:cc_id>/',
        staff.ticket_cc_del,
        name='ticket_cc_del'),

<<<<<<< HEAD
    url(r'^tickets/(?P<ticket_id>[0-9]+)/attachment_delete/(?P<attachment_id>[0-9]+)/$',
=======
    path('tickets/<int:ticket_id>/dependency/add/',
        staff.ticket_dependency_add,
        name='ticket_dependency_add'),

    path('tickets/<int:ticket_id>/dependency/delete/<int:dependency_id>/',
        staff.ticket_dependency_del,
        name='ticket_dependency_del'),

    path('tickets/<int:ticket_id>/attachment_delete/<int:attachment_id>/',
>>>>>>> 55c638ae
        staff.attachment_del,
        name='attachment_del'),

    re_path(r'^raw/(?P<type>\w+)/$',
        staff.raw_details,
        name='raw'),

    path('rss/',
        staff.rss_list,
        name='rss_index'),

    path('reports/',
        staff.report_index,
        name='report_index'),

    re_path(r'^reports/(?P<report>\w+)/$',
        staff.run_report,
        name='run_report'),

    path('save_query/',
        staff.save_query,
        name='savequery'),

    path('delete_query/<int:id>/',
        staff.delete_saved_query,
        name='delete_query'),

    path('settings/',
        staff.EditUserSettingsView.as_view(),
        name='user_settings'),

    path('ignore/',
        staff.email_ignore,
        name='email_ignore'),

    path('ignore/add/',
        staff.email_ignore_add,
        name='email_ignore_add'),

    path('ignore/delete/<int:id>/',
        staff.email_ignore_del,
        name='email_ignore_del'),

    re_path(r'^datatables_ticket_list/(?P<query>{})$'.format(base64_pattern),
        staff.datatables_ticket_list,
        name="datatables_ticket_list"),

    re_path(r'^timeline_ticket_list/(?P<query>{})$'.format(base64_pattern),
        staff.timeline_ticket_list,
        name="timeline_ticket_list"),

]

if helpdesk_settings.HELPDESK_ENABLE_DEPENDENCIES_ON_TICKET:
    urlpatterns += [
            url(r'^tickets/(?P<ticket_id>[0-9]+)/dependency/add/$',
            staff.ticket_dependency_add,
            name='ticket_dependency_add'),

        url(r'^tickets/(?P<ticket_id>[0-9]+)/dependency/delete/(?P<dependency_id>[0-9]+)/$',
            staff.ticket_dependency_del,
            name='ticket_dependency_del'),
    ]

urlpatterns += [
    path('',
        protect_view(public.Homepage.as_view()),
        name='home'),

    path('tickets/submit/',
        public.create_ticket,
        name='submit'),

    path('tickets/submit_iframe/',
        public.CreateTicketIframeView.as_view(),
        name='submit_iframe'),

    path('tickets/success_iframe/',  # Ticket was submitted successfully
        public.SuccessIframeView.as_view(),
        name='success_iframe'),

    path('view/',
        public.view_ticket,
        name='public_view'),

    path('change_language/',
        public.change_language,
        name='public_change_language'),
]

urlpatterns += [
    path('rss/user/<str:user_name>/',
        helpdesk_staff_member_required(feeds.OpenTicketsByUser()),
        name='rss_user'),

    re_path(r'^rss/user/(?P<user_name>[^/]+)/(?P<queue_slug>[A-Za-z0-9_-]+)/$',
        helpdesk_staff_member_required(feeds.OpenTicketsByUser()),
        name='rss_user_queue'),

    re_path(r'^rss/queue/(?P<queue_slug>[A-Za-z0-9_-]+)/$',
        helpdesk_staff_member_required(feeds.OpenTicketsByQueue()),
        name='rss_queue'),

    path('rss/unassigned/',
        helpdesk_staff_member_required(feeds.UnassignedTickets()),
        name='rss_unassigned'),

    path('rss/recent_activity/',
        helpdesk_staff_member_required(feeds.RecentFollowUps()),
        name='rss_activity'),
]


# API is added to url conf based on the setting (False by default)
if helpdesk_settings.HELPDESK_ACTIVATE_API_ENDPOINT:
    router = DefaultRouter()
    router.register(r'tickets', TicketViewSet, basename='ticket')
    urlpatterns += [
        url(r'^api/', include(router.urls))
    ]


urlpatterns += [
    path('login/',
        login.login,
        name='login'),

    path('logout/',
        auth_views.LogoutView.as_view(
            template_name='helpdesk/registration/login.html',
            next_page='../'),
        name='logout'),

    path('password_change/',
        auth_views.PasswordChangeView.as_view(
            template_name='helpdesk/registration/change_password.html',
            success_url='./done'),
        name='password_change'),

    path('password_change/done',
        auth_views.PasswordChangeDoneView.as_view(
            template_name='helpdesk/registration/change_password_done.html',),
        name='password_change_done'),
]

if helpdesk_settings.HELPDESK_KB_ENABLED:
    urlpatterns += [
        path('kb/',
            kb.index,
            name='kb_index'),

        re_path(r'^kb/(?P<slug>[A-Za-z0-9_-]+)/$',
            kb.category,
            name='kb_category'),

        path('kb/<int:item>/vote/',
            kb.vote,
            name='kb_vote'),

        re_path(r'^kb_iframe/(?P<slug>[A-Za-z0-9_-]+)/$',
            kb.category_iframe,
            name='kb_category_iframe'),
    ]

urlpatterns += [
    path('help/context/',
        TemplateView.as_view(template_name='helpdesk/help_context.html'),
        name='help_context'),

    path('system_settings/',
        login_required(DirectTemplateView.as_view(template_name='helpdesk/system_settings.html')),
        name='system_settings'),
]<|MERGE_RESOLUTION|>--- conflicted
+++ resolved
@@ -108,9 +108,6 @@
         staff.ticket_cc_del,
         name='ticket_cc_del'),
 
-<<<<<<< HEAD
-    url(r'^tickets/(?P<ticket_id>[0-9]+)/attachment_delete/(?P<attachment_id>[0-9]+)/$',
-=======
     path('tickets/<int:ticket_id>/dependency/add/',
         staff.ticket_dependency_add,
         name='ticket_dependency_add'),
@@ -120,7 +117,6 @@
         name='ticket_dependency_del'),
 
     path('tickets/<int:ticket_id>/attachment_delete/<int:attachment_id>/',
->>>>>>> 55c638ae
         staff.attachment_del,
         name='attachment_del'),
 
