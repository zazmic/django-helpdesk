--- conflicted
+++ resolved
@@ -34,15 +34,9 @@
 
     if urlconf in sys.modules:
         reload(sys.modules[urlconf])
-<<<<<<< HEAD
 
     from django.core.urlresolvers import clear_url_caches
     clear_url_caches()
-
-
-HELPDESK_URLCONF = 'helpdesk.urls'
-=======
-        clear_url_caches()
 
 
 def update_user_settings(user, **kwargs):
@@ -76,4 +70,6 @@
     }
     data.update(kwargs)
     return Ticket.objects.create(**data)
->>>>>>> 9c33c67d
+
+
+HELPDESK_URLCONF = 'helpdesk.urls'