# -*- coding: utf-8 -*-
<<<<<<< HEAD
import sys
from importlib import reload
from django.core.urlresolvers import reverse
=======
from django.urls import reverse
>>>>>>> d18ce1f1
from django.test import TestCase

from helpdesk import settings as helpdesk_settings
from helpdesk.tests.helpers import (get_staff_user, reload_urlconf, User, update_user_settings, delete_user_settings,
                                    create_ticket)


class KBDisabledTestCase(TestCase):
    def setUp(self):
        self.HELPDESK_KB_ENABLED = helpdesk_settings.HELPDESK_KB_ENABLED
        if self.HELPDESK_KB_ENABLED:
            helpdesk_settings.HELPDESK_KB_ENABLED = False
            reload_urlconf()

    def tearDown(self):
        if self.HELPDESK_KB_ENABLED:
            helpdesk_settings.HELPDESK_KB_ENABLED = True
            reload_urlconf()

    def test_navigation(self):
        """Test proper rendering of navigation.html by accessing the dashboard"""
        from django.urls import NoReverseMatch

        self.client.login(username=get_staff_user().get_username(), password='password')
        self.assertRaises(NoReverseMatch, reverse, 'helpdesk:kb_index')
        try:
            response = self.client.get(reverse('helpdesk:dashboard'))
        except NoReverseMatch as e:
            if 'helpdesk:kb_index' in e.message:
                self.fail("Please verify any unchecked references to helpdesk_kb_index (start with navigation.html)")
            else:
                raise
        else:
            self.assertEqual(response.status_code, 200)


class StaffUserTestCaseMixin(object):
    HELPDESK_ALLOW_NON_STAFF_TICKET_UPDATE = False

    def setUp(self):
        self.original_setting = helpdesk_settings.HELPDESK_ALLOW_NON_STAFF_TICKET_UPDATE
        helpdesk_settings.HELPDESK_ALLOW_NON_STAFF_TICKET_UPDATE = self.HELPDESK_ALLOW_NON_STAFF_TICKET_UPDATE
        self.reload_views()

    def tearDown(self):
        helpdesk_settings.HELPDESK_ALLOW_NON_STAFF_TICKET_UPDATE = self.original_setting
        self.reload_views()

    def reload_views(self):
        try:
            reload(sys.modules['helpdesk.decorators'])
            reload(sys.modules['helpdesk.views.staff'])
            reload_urlconf()
        except KeyError:
            pass

    def test_anonymous_user(self):
        """Access to the dashboard always requires a login"""
        response = self.client.get(reverse('helpdesk:dashboard'), follow=True)
        self.assertTemplateUsed(response, 'helpdesk/registration/login.html')


class NonStaffUsersAllowedTestCase(StaffUserTestCaseMixin, TestCase):
    HELPDESK_ALLOW_NON_STAFF_TICKET_UPDATE = True

    def test_non_staff_allowed(self):
        """If HELPDESK_ALLOW_NON_STAFF_TICKET_UPDATE is True,
        authenticated, non-staff users should be able to access
        the dashboard.
        """
        from helpdesk.decorators import is_helpdesk_staff

        user = User.objects.create_user(username='henry.wensleydale', password='gouda', email='wensleydale@example.com')

        self.assertTrue(is_helpdesk_staff(user))

        self.client.login(username=user.username, password='gouda')
        response = self.client.get(reverse('helpdesk:dashboard'), follow=True)
        self.assertTemplateUsed(response, 'helpdesk/dashboard.html')


class StaffUsersOnlyTestCase(StaffUserTestCaseMixin, TestCase):
    # Use default values
    HELPDESK_ALLOW_NON_STAFF_TICKET_UPDATE = False

    def test_non_staff(self):
        """Non-staff users are correctly identified"""
        from helpdesk.decorators import is_helpdesk_staff

        user = User.objects.create_user(username='henry.wensleydale', password='gouda', email='wensleydale@example.com')

        self.assertFalse(is_helpdesk_staff(user))

    def test_staff_only(self):
        """If HELPDESK_ALLOW_NON_STAFF_TICKET_UPDATE is False,
        only staff users should be able to access the dashboard.
        """
        from helpdesk.decorators import is_helpdesk_staff

        user = get_staff_user()

        self.assertTrue(is_helpdesk_staff(user))

        self.client.login(username=user.username, password='password')
        response = self.client.get(reverse('helpdesk:dashboard'), follow=True)
        self.assertTemplateUsed(response, 'helpdesk/dashboard.html')


class CustomStaffUserTestCase(StaffUserTestCaseMixin, TestCase):
    @staticmethod
    def custom_staff_filter(user):
        """Arbitrary user validation function"""
        return user.is_authenticated() and user.is_active and user.username.lower().endswith('wensleydale')

    HELPDESK_ALLOW_NON_STAFF_TICKET_UPDATE = custom_staff_filter

    def test_custom_staff_pass(self):
        """If HELPDESK_ALLOW_NON_STAFF_TICKET_UPDATE is callable,
        a custom access rule is applied.
        """
        from helpdesk.decorators import is_helpdesk_staff

        user = User.objects.create_user(username='henry.wensleydale', password='gouda', email='wensleydale@example.com')

        self.assertTrue(is_helpdesk_staff(user))

        self.client.login(username=user.username, password='gouda')
        response = self.client.get(reverse('helpdesk:dashboard'), follow=True)
        self.assertTemplateUsed(response, 'helpdesk/dashboard.html')

    def test_custom_staff_fail(self):
        from helpdesk.decorators import is_helpdesk_staff

        user = User.objects.create_user(username='terry.milton', password='frog', email='milton@example.com')

        self.assertFalse(is_helpdesk_staff(user))

        self.client.login(username=user.username, password='frog')
        response = self.client.get(reverse('helpdesk:dashboard'), follow=True)
        self.assertTemplateUsed(response, 'helpdesk/registration/login.html')


class HomePageAnonymousUserTestCase(TestCase):
    def setUp(self):
        self.redirect_to_login = helpdesk_settings.HELPDESK_REDIRECT_TO_LOGIN_BY_DEFAULT

    def tearDown(self):
        helpdesk_settings.HELPDESK_REDIRECT_TO_LOGIN_BY_DEFAULT = self.redirect_to_login

    def test_homepage(self):
        helpdesk_settings.HELPDESK_REDIRECT_TO_LOGIN_BY_DEFAULT = True
        response = self.client.get(reverse('helpdesk:home'))
        self.assertTemplateUsed('helpdesk/public_homepage.html')

    def test_redirect_to_login(self):
        """Unauthenticated users are redirected to the login page if HELPDESK_REDIRECT_TO_LOGIN_BY_DEFAULT is True"""
        helpdesk_settings.HELPDESK_REDIRECT_TO_LOGIN_BY_DEFAULT = True
        response = self.client.get(reverse('helpdesk:home'))
        self.assertRedirects(response, reverse('helpdesk:login'))


class HomePageTestCase(TestCase):
    def setUp(self):
        self.original_setting = helpdesk_settings.HELPDESK_ALLOW_NON_STAFF_TICKET_UPDATE
        helpdesk_settings.HELPDESK_ALLOW_NON_STAFF_TICKET_UPDATE = False
        try:
            reload(sys.modules['helpdesk.views.public'])
        except KeyError:
            pass

    def tearDown(self):
        helpdesk_settings.HELPDESK_ALLOW_NON_STAFF_TICKET_UPDATE = self.original_setting
        reload(sys.modules['helpdesk.views.public'])

    def assertUserRedirectedToView(self, user, view_name):
        self.client.login(username=user.username, password='password')
        response = self.client.get(reverse('helpdesk:home'))
        self.assertRedirects(response, reverse(view_name))
        self.client.logout()

    def test_redirect_to_dashboard(self):
        """Authenticated users are redirected to the dashboard"""
        user = get_staff_user()

        # login_view_ticketlist is False...
        update_user_settings(user, login_view_ticketlist=False)
        self.assertUserRedirectedToView(user, 'helpdesk:dashboard')

        # ... or missing
        delete_user_settings(user, 'login_view_ticketlist')
        self.assertUserRedirectedToView(user, 'helpdesk:dashboard')

    def test_no_user_settings_redirect_to_dashboard(self):
        """Authenticated users are redirected to the dashboard if user settings are missing"""
        from helpdesk.models import UserSettings
        user = get_staff_user()

        UserSettings.objects.filter(user=user).delete()
        self.assertUserRedirectedToView(user, 'helpdesk:dashboard')

    def test_redirect_to_ticket_list(self):
        """Authenticated users are redirected to the ticket list based on their user settings"""
        user = get_staff_user()
        update_user_settings(user, login_view_ticketlist=True)

        self.assertUserRedirectedToView(user, 'helpdesk:list')


class ReturnToTicketTestCase(TestCase):
    def test_staff_user(self):
        from helpdesk.views.staff import return_to_ticket

        user = get_staff_user()
        ticket = create_ticket()
        response = return_to_ticket(user, helpdesk_settings, ticket)
        self.assertEqual(response['location'], ticket.get_absolute_url())

    def test_non_staff_user(self):
        from helpdesk.views.staff import return_to_ticket

        user = User.objects.create_user(username='henry.wensleydale', password='gouda', email='wensleydale@example.com')
        ticket = create_ticket()
        response = return_to_ticket(user, helpdesk_settings, ticket)
        self.assertEqual(response['location'], ticket.ticket_url)<|MERGE_RESOLUTION|>--- conflicted
+++ resolved
@@ -1,11 +1,7 @@
 # -*- coding: utf-8 -*-
-<<<<<<< HEAD
 import sys
 from importlib import reload
-from django.core.urlresolvers import reverse
-=======
 from django.urls import reverse
->>>>>>> d18ce1f1
 from django.test import TestCase
 
 from helpdesk import settings as helpdesk_settings
